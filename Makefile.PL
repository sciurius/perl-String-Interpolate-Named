use strict;
use warnings;
use ExtUtils::MakeMaker;

WriteMakefile(
    NAME                => 'String::Interpolate::Named',
    AUTHOR              => 'Johan Vromans <jv@cpan.org>',
<<<<<<< HEAD
    VERSION_FROM        => 'lib/String/Interpolate/Named.pm',
    ABSTRACT_FROM       => 'lib/String/Interpolate/Named.pm',
    LICENSE		=> 'perl_5',
=======
    VERSION_FROM        => 'lib/Text/Substitute.pm',
    ABSTRACT_FROM       => 'lib/Text/Substitute.pm',
    LICENSE             => 'perl_5',
>>>>>>> da7bd331
    PL_FILES            => {},
    CONFIGURE_REQUIRES => {
        "ExtUtils::MakeMaker" => 6.5503,
    },
    TEST_REQUIRES  => {
	'Test::More'  => 0,
    },
    META_MERGE => {
     resources => {
	 license    => "http://dev.perl.org/licenses/",
	 repository => "https://github.com/sciurius/perl-String-Interpolate-Named",
	 bugtracker => "https://github.com/sciurius/perl-String-Interpolate-Named/issues",
     },
    },
);<|MERGE_RESOLUTION|>--- conflicted
+++ resolved
@@ -5,15 +5,9 @@
 WriteMakefile(
     NAME                => 'String::Interpolate::Named',
     AUTHOR              => 'Johan Vromans <jv@cpan.org>',
-<<<<<<< HEAD
     VERSION_FROM        => 'lib/String/Interpolate/Named.pm',
     ABSTRACT_FROM       => 'lib/String/Interpolate/Named.pm',
-    LICENSE		=> 'perl_5',
-=======
-    VERSION_FROM        => 'lib/Text/Substitute.pm',
-    ABSTRACT_FROM       => 'lib/Text/Substitute.pm',
     LICENSE             => 'perl_5',
->>>>>>> da7bd331
     PL_FILES            => {},
     CONFIGURE_REQUIRES => {
         "ExtUtils::MakeMaker" => 6.5503,
